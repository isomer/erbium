--- conflicted
+++ resolved
@@ -1,11 +1,8 @@
-<<<<<<< HEAD
+0.2.9
+   - Workaround for not compiling on NixOS.
 0.2.8
    - Cookies are now sent on error
    - Fixed some metrics bugs.
-=======
-0.2.9
-   - Workaround for not compiling on NixOS.
->>>>>>> bae4e95c
 0.2.7
    - Added ACL subsystem.
    - Massive restructuring of the DNS service to start to get it into shape.
