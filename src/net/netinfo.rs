/*   Copyright 2020 Perry Lorier
 *
 *  Licensed under the Apache License, Version 2.0 (the "License");
 *  you may not use this file except in compliance with the License.
 *  You may obtain a copy of the License at
 *
 *      http://www.apache.org/licenses/LICENSE-2.0
 *
 *  Unless required by applicable law or agreed to in writing, software
 *  distributed under the License is distributed on an "AS IS" BASIS,
 *  WITHOUT WARRANTIES OR CONDITIONS OF ANY KIND, either express or implied.
 *  See the License for the specific language governing permissions and
 *  limitations under the License.
 *
 *  SPDX-License-Identifier: Apache-2.0
 *
 *  API for finding out information about interfaces.
 *  Currently uses netlink, but ideally should eventually be generalised for other platforms.
 */
use netlink_packet_route::AddressHeader;
use netlink_packet_route::NetlinkPayload::InnerMessage;
use netlink_packet_route::RtnlMessage::*;
use netlink_packet_route::{
    constants::*, AddressMessage, LinkMessage, NetlinkHeader, NetlinkMessage, NetlinkPayload,
    RtnlMessage,
};
use netlink_sys::constants::*;
use netlink_sys::{Protocol, Socket, SocketAddr};

#[derive(Clone, PartialEq)]
pub enum LinkLayer {
    Ethernet([u8; 6]),
    None,
}

<<<<<<< HEAD
#[derive(Debug, Clone, Copy)]
pub struct IfFlags(u32);

impl IfFlags {
    pub fn has_multicast(&self) -> bool {
        self.0 & IFF_MULTICAST != 0
=======
impl std::fmt::Debug for LinkLayer {
    fn fmt(&self, f: &mut std::fmt::Formatter<'_>) -> std::fmt::Result {
        match self {
            &LinkLayer::Ethernet(e) => write!(
                f,
                "Ethernet({})",
                e.iter()
                    .map(|b| format!("{:0>2x}", b))
                    .collect::<Vec<String>>()
                    .join(":")
            ),
            &LinkLayer::None => write!(f, "None"),
        }
>>>>>>> 39465a18
    }
}

#[derive(Debug)]
struct IfInfo {
    name: String,
    addresses: Vec<(std::net::IpAddr, u8)>,
    lladdr: LinkLayer,
    llbroadcast: LinkLayer,
    mtu: u32,
    //operstate: netlink_packet_route::rtnl::link::nlas::link_state::State, // Is private
    flags: IfFlags,
}

#[derive(Debug)]
struct NetInfo {
    name2idx: std::collections::HashMap<String, u32>,
    intf: std::collections::HashMap<u32, IfInfo>,
}

impl NetInfo {
    fn new() -> Self {
        NetInfo {
            name2idx: std::collections::HashMap::new(),
            intf: std::collections::HashMap::new(),
        }
    }
}

#[derive(Clone)]
pub struct SharedNetInfo(std::sync::Arc<tokio::sync::RwLock<NetInfo>>);

fn convert_address(addr: &[u8], family: u16) -> std::net::IpAddr {
    match family {
        AF_INET => {
            std::net::IpAddr::V4(std::net::Ipv4Addr::new(addr[0], addr[1], addr[2], addr[3]))
        }
        AF_INET6 => std::net::IpAddr::V6(
            [
                addr[0], addr[1], addr[2], addr[3], addr[4], addr[5], addr[6], addr[7], addr[8],
                addr[9], addr[10], addr[11], addr[12], addr[13], addr[14], addr[15],
            ]
            .into(),
        ),
        x => panic!("Unknown address family {:?}", x),
    }
}

impl SharedNetInfo {
    fn parse_addr(&self, addr: &AddressMessage) -> (std::net::IpAddr, u8) {
        use netlink_packet_route::address::nlas::Nla::*;
        let mut ifaddr = None;
        let iffamily = addr.header.family;
        let ifprefixlen = addr.header.prefix_len;
        for i in &addr.nlas {
            if let Address(a) = i {
                ifaddr = Some(convert_address(&a, iffamily.into()));
            }
        }
        (ifaddr.unwrap(), ifprefixlen)
    }
    async fn process_newaddr(&self, addr: &AddressMessage) {
        let ifindex = addr.header.index;
        let ifaddr = self.parse_addr(addr);
        let mut ni = self.0.write().await;
        let ii = ni.intf.get_mut(&ifindex).unwrap(); // TODO: Error?
        if !ii.addresses.contains(&ifaddr) {
            /* It's common to renew IPv6 addresses, don't treat them as new if
             * the address already exists.
             */
            ii.addresses.push(ifaddr);
            let (ip, prefixlen) = ifaddr;
            println!(
                "Found addr {}/{} for {}(#{}), now {:?}",
                ip, prefixlen, ii.name, ifindex, ii.addresses
            );
        }
    }
    async fn process_deladdr(&self, addr: &AddressMessage) {
        let ifindex = addr.header.index;
        let ifaddr = self.parse_addr(addr);
        let mut ni = self.0.write().await;
        let ii = ni.intf.get_mut(&ifindex).unwrap(); // TODO: Error?
        ii.addresses.retain(|&x| x != ifaddr);
        let (ip, prefixlen) = ifaddr;
        println!(
            "Lost addr {}/{} for {}(#{}), now {:?}",
            ip, prefixlen, ii.name, ifindex, ii.addresses
        );
    }
    fn decode_linklayer(&self, linktype: u16, addr: &[u8]) -> LinkLayer {
        match linktype {
            ARPHRD_ETHER => {
                LinkLayer::Ethernet([addr[0], addr[1], addr[2], addr[3], addr[4], addr[5]])
            }
            ARPHRD_LOOPBACK => LinkLayer::None,
            ARPHRD_SIT => LinkLayer::None, // Actually this is a IpAddr, but we don't do DHCP over it, so...
            l => {
                println!("Unknown Linklayer: {:?}", l);
                LinkLayer::None
            }
        }
    }

    async fn process_newlink(&self, link: &LinkMessage) {
        use netlink_packet_route::link::nlas::Nla::*;
        let mut ifname: Option<String> = None;
        let mut ifmtu: Option<u32> = None;
        let mut ifaddr = None;
        let mut ifbrd = None;
        let ifflags = link.header.flags;
        let ifidx = link.header.index;
        for i in &link.nlas {
            match i {
                IfName(name) => ifname = Some(name.clone()),
                Mtu(mtu) => ifmtu = Some(*mtu),
                Address(addr) => ifaddr = Some(addr.clone()),
                Broadcast(addr) => ifbrd = Some(addr.clone()),
                _ => (),
            }
        }
        let ifaddr = ifaddr.map_or(LinkLayer::None, |x| {
            self.decode_linklayer(link.header.link_layer_type, &x)
        });
        let ifbrd = ifbrd.map_or(LinkLayer::None, |x| {
            self.decode_linklayer(link.header.link_layer_type, &x)
        });

        let mut netinfo = self.0.write().await;
        /* This might be an update to an existing interface.
         * (eg the interface might be changing it's oper state from down/up etc.
         * So preserve some information.
         */
        let old_ifinfo = netinfo.intf.remove(&ifidx);
        let (old_name, old_addresses, old_mtu) = old_ifinfo
            .map(|x| (Some(x.name), Some(x.addresses), Some(x.mtu)))
            .unwrap_or((None, None, None));
        let ifinfo = IfInfo {
            name: ifname.or(old_name).expect("Interface with unknown name"),
            mtu: ifmtu.or(old_mtu).expect("Interface missing MTU"),
            addresses: old_addresses.unwrap_or_else(Vec::new),
            lladdr: ifaddr,
            llbroadcast: ifbrd,
            flags: IfFlags(ifflags),
        };

        netinfo.name2idx.insert(ifinfo.name.clone(), ifidx);
        println!(
            "Found new interface {}(#{}) {:?} ({:?})",
            ifinfo.name, ifidx, ifinfo, link
        );
        netinfo.intf.insert(ifidx, ifinfo);
    }

    async fn send_linkdump(&self, socket: &mut Socket, seq: &mut u32) {
        let mut packet = NetlinkMessage {
            header: NetlinkHeader {
                flags: NLM_F_REQUEST | NLM_F_DUMP,
                sequence_number: *seq,
                ..Default::default()
            },
            payload: NetlinkPayload::from(RtnlMessage::GetLink(LinkMessage::default())),
        };
        *seq += 1;

        packet.finalize();

        let mut buf = vec![0; packet.header.length as usize];

        // Before calling serialize, it is important to check that the buffer in which we're emitting is big
        // enough for the packet, other `serialize()` panics.

        assert!(buf.len() == packet.buffer_len());

        packet.serialize(&mut buf[..]);

        socket.add_membership(RTNLGRP_LINK).unwrap();

        if let Err(e) = socket.send(&buf[..]).await {
            println!("SEND ERROR {}", e);
        }
    }

    async fn send_addrdump(&self, socket: &mut Socket, seq: &mut u32) {
        let mut packet = NetlinkMessage {
            header: NetlinkHeader {
                flags: NLM_F_REQUEST | NLM_F_DUMP,
                sequence_number: *seq,
                ..Default::default()
            },
            payload: NetlinkPayload::from(RtnlMessage::GetAddress(AddressMessage {
                header: AddressHeader {
                    family: AF_PACKET as u8,
                    ..Default::default()
                },
                ..Default::default()
            })),
        };

        *seq += 1;

        packet.finalize();

        let mut buf = vec![0; packet.header.length as usize];

        // Before calling serialize, it is important to check that the buffer in which we're emitting is big
        // enough for the packet, other `serialize()` panics.

        assert!(buf.len() == packet.buffer_len());

        packet.serialize(&mut buf[..]);

        socket.add_membership(RTNLGRP_IPV4_IFADDR).unwrap();
        socket.add_membership(RTNLGRP_IPV6_IFADDR).unwrap();

        if let Err(e) = socket.send(&buf[..]).await {
            println!("SEND ERROR {}", e);
        }
    }

    async fn process_message(&self, rx_packet: &NetlinkMessage<RtnlMessage>) -> bool {
        match &rx_packet.payload {
            InnerMessage(NewLink(link)) => {
                self.process_newlink(link).await;
                false
            }
            InnerMessage(NewAddress(addr)) => {
                self.process_newaddr(addr).await;
                false
            }
            InnerMessage(DelAddress(addr)) => {
                self.process_deladdr(addr).await;
                false
            }
            NetlinkPayload::Done => true,
            e => {
                println!("Unknown: {:?}", e);
                false
            }
        }
    }

    async fn run(self, mut chan: tokio::sync::mpsc::Sender<()>) {
        let mut socket = Socket::new(Protocol::Route).unwrap();
        let _port_number = socket.bind_auto().unwrap().port_number();
        let mut seq = 1;
        socket.connect(&SocketAddr::new(0, 0)).unwrap();

        let mut receive_buffer = vec![0; 4096];
        let mut offset = 0;

        self.send_linkdump(&mut socket, &mut seq).await;
        let mut sent_addrdump = false;
        // we set the NLM_F_DUMP flag so we expect a multipart rx_packet in response.
        while let Ok(size) = socket.recv(&mut receive_buffer[..]).await {
            loop {
                let bytes = &receive_buffer[offset..];
                let rx_packet = <NetlinkMessage<RtnlMessage>>::deserialize(bytes).unwrap();

                if self.process_message(&rx_packet).await {
                    if !sent_addrdump {
                        self.send_addrdump(&mut socket, &mut seq).await;
                        sent_addrdump = true;
                    } else {
                        // Try and inform anyone listening that we have completed.
                        // But if it fails, don't worry, we'll send another one soonish.
                        let _ = chan.try_send(());
                    }
                }

                offset += rx_packet.header.length as usize;
                if offset == size || rx_packet.header.length == 0 {
                    offset = 0;
                    break;
                }
            }
        }
    }

    pub async fn new() -> Self {
        let (s, mut c) = tokio::sync::mpsc::channel::<()>(1);
        let shared = SharedNetInfo(std::sync::Arc::new(
            tokio::sync::RwLock::new(NetInfo::new()),
        ));
        tokio::spawn(shared.clone().run(s));
        // We want to block and wait until all the data is loaded, otherwise we'll cause confusion.
        c.recv().await;
        shared
    }

    #[cfg(test)]
    pub fn new_for_test() -> Self {
        SharedNetInfo(std::sync::Arc::new(
            tokio::sync::RwLock::new(NetInfo::new()),
        ))
    }

    #[allow(dead_code)]
    pub async fn get_interfaces(&self) -> Vec<String> {
        self.0
            .read()
            .await
            .intf
            .values()
            .map(|x| x.name.clone())
            .collect()
    }

    pub async fn get_ifindexes(&self) -> Vec<u32> {
        self.0.read().await.intf.keys().copied().collect()
    }

    pub async fn get_linkaddr_by_ifidx(&self, ifidx: u32) -> Option<LinkLayer> {
        self.0
            .read()
            .await
            .intf
            .get(&ifidx)
            .map(|x| x.lladdr.clone())
    }

    pub async fn get_ipv4_by_ifidx(&self, ifidx: u32) -> Option<std::net::Ipv4Addr> {
        self.0
            .read()
            .await
            .intf
            .get(&ifidx)
            .map(|x| {
                x.addresses
                    .iter()
                    .filter_map(|(prefix, _prefixlen)| {
                        if let std::net::IpAddr::V4(addr) = prefix {
                            Some(addr)
                        } else {
                            None
                        }
                    })
                    .cloned()
                    .next()
            })
            .flatten()
    }
    pub async fn get_mtu_by_ifidx(&self, ifidx: u32) -> Option<u32> {
        self.0.read().await.intf.get(&ifidx).map(|x| x.mtu)
    }
    pub async fn get_name_by_ifidx(&self, ifidx: u32) -> Option<String> {
        self.0.read().await.intf.get(&ifidx).map(|x| x.name.clone())
    }
    pub async fn get_safe_name_by_ifidx(&self, ifidx: u32) -> String {
        match self.get_name_by_ifidx(ifidx).await {
            Some(ifname) => ifname,
            None => format!("if#{}", ifidx),
        }
    }
<<<<<<< HEAD
    pub async fn get_flags_by_ifidx(&self, ifidx: u32) -> Option<IfFlags> {
        self.0.read().await.intf.get(&ifidx).map(|x| x.flags)
    }
=======
}

#[tokio::test]
async fn test_interface() {
    use netlink_packet_route::rtnl;
    use netlink_packet_route::{AddressHeader, LinkHeader};
    const IFIDX: u32 = 1;
    let ni = SharedNetInfo::new_for_test();
    ni.process_message(&NetlinkMessage {
        header: NetlinkHeader {
            sequence_number: 1,
            ..Default::default()
        },
        payload: NetlinkPayload::from(RtnlMessage::NewLink(LinkMessage {
            header: LinkHeader {
                index: IFIDX,
                link_layer_type: ARPHRD_ETHER,
                ..Default::default()
            },
            nlas: vec![
                rtnl::link::nlas::Nla::IfName("test1".into()),
                rtnl::link::nlas::Nla::Mtu(1500),
                rtnl::link::nlas::Nla::Address(vec![0x00, 0x53, 0x00, 0x00, 0x00, 0x00]),
                rtnl::link::nlas::Nla::Broadcast(vec![0xFF, 0xFF, 0xFF, 0xFF, 0xFF, 0xFF]),
            ],
            ..Default::default()
        })),
    })
    .await;
    ni.process_message(&NetlinkMessage {
        header: NetlinkHeader {
            sequence_number: 2,
            ..Default::default()
        },
        payload: NetlinkPayload::from(RtnlMessage::NewAddress(AddressMessage {
            header: AddressHeader {
                index: IFIDX,
                family: AF_INET as u8,
                prefix_len: 24,
                ..Default::default()
            },
            nlas: vec![rtnl::address::nlas::Nla::Address(vec![192, 0, 2, 1])],
            ..Default::default()
        })),
    })
    .await;
    ni.process_message(&NetlinkMessage {
        header: NetlinkHeader {
            sequence_number: 2,
            ..Default::default()
        },
        payload: NetlinkPayload::from(RtnlMessage::NewAddress(AddressMessage {
            header: AddressHeader {
                index: IFIDX,
                family: AF_INET6 as u8,
                prefix_len: 24,
                ..Default::default()
            },
            nlas: vec![rtnl::address::nlas::Nla::Address(vec![
                0x20, 0x1, 0xd, 0xb8, 0, 0, 0, 0, 0, 0, 0, 0, 0, 0, 0, 0,
            ])],
            ..Default::default()
        })),
    })
    .await;
    assert_eq!(ni.get_interfaces().await, vec!["test1".to_string()]);
    assert_eq!(
        ni.get_ipv4_by_ifidx(IFIDX).await,
        Some(std::net::Ipv4Addr::new(192, 0, 2, 1))
    );
    assert_eq!(ni.get_mtu_by_ifidx(IFIDX).await, Some(1500));
    assert_eq!(ni.get_name_by_ifidx(IFIDX).await, Some("test1".to_string()));
    assert_eq!(
        ni.get_linkaddr_by_ifidx(IFIDX).await,
        Some(LinkLayer::Ethernet([0x00, 0x53, 0x00, 0x00, 0x00, 0x00]))
    );
    /* It's common to get a second NewLink, make sure we preserve the addresses */
    ni.process_message(&NetlinkMessage {
        header: NetlinkHeader {
            sequence_number: 1,
            ..Default::default()
        },
        payload: NetlinkPayload::from(RtnlMessage::NewLink(LinkMessage {
            header: LinkHeader {
                index: IFIDX,
                link_layer_type: ARPHRD_ETHER,
                ..Default::default()
            },
            nlas: vec![
                rtnl::link::nlas::Nla::IfName("test1".into()),
                rtnl::link::nlas::Nla::Mtu(1501),
                rtnl::link::nlas::Nla::Address(vec![0x00, 0x53, 0x00, 0x00, 0x00, 0x01]),
                rtnl::link::nlas::Nla::Broadcast(vec![0xFF, 0xFF, 0xFF, 0xFF, 0xFF, 0xFE]),
            ],
            ..Default::default()
        })),
    })
    .await;
    /* Did this disturb the data that was already there? */
    assert_eq!(ni.get_interfaces().await, vec!["test1".to_string()]);
    assert_eq!(
        ni.get_ipv4_by_ifidx(IFIDX).await,
        Some(std::net::Ipv4Addr::new(192, 0, 2, 1))
    );
    assert_eq!(ni.get_mtu_by_ifidx(IFIDX).await, Some(1501));
    assert_eq!(ni.get_name_by_ifidx(IFIDX).await, Some("test1".to_string()),);
    assert_eq!(
        ni.get_linkaddr_by_ifidx(IFIDX).await,
        Some(LinkLayer::Ethernet([0x00, 0x53, 0x00, 0x00, 0x00, 0x01]))
    );
>>>>>>> 39465a18
}<|MERGE_RESOLUTION|>--- conflicted
+++ resolved
@@ -33,14 +33,6 @@
     None,
 }
 
-<<<<<<< HEAD
-#[derive(Debug, Clone, Copy)]
-pub struct IfFlags(u32);
-
-impl IfFlags {
-    pub fn has_multicast(&self) -> bool {
-        self.0 & IFF_MULTICAST != 0
-=======
 impl std::fmt::Debug for LinkLayer {
     fn fmt(&self, f: &mut std::fmt::Formatter<'_>) -> std::fmt::Result {
         match self {
@@ -54,10 +46,17 @@
             ),
             &LinkLayer::None => write!(f, "None"),
         }
->>>>>>> 39465a18
-    }
-}
-
+    }
+}
+
+#[derive(Debug, Clone, Copy)]
+pub struct IfFlags(u32);
+
+impl IfFlags {
+    pub fn has_multicast(&self) -> bool {
+        self.0 & IFF_MULTICAST != 0
+    }
+}
 #[derive(Debug)]
 struct IfInfo {
     name: String,
@@ -409,11 +408,9 @@
             None => format!("if#{}", ifidx),
         }
     }
-<<<<<<< HEAD
     pub async fn get_flags_by_ifidx(&self, ifidx: u32) -> Option<IfFlags> {
         self.0.read().await.intf.get(&ifidx).map(|x| x.flags)
     }
-=======
 }
 
 #[tokio::test]
@@ -524,5 +521,4 @@
         ni.get_linkaddr_by_ifidx(IFIDX).await,
         Some(LinkLayer::Ethernet([0x00, 0x53, 0x00, 0x00, 0x00, 0x01]))
     );
->>>>>>> 39465a18
 }