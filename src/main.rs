/*   Copyright 2021 Perry Lorier
 *
 *  Licensed under the Apache License, Version 2.0 (the "License");
 *  you may not use this file except in compliance with the License.
 *  You may obtain a copy of the License at
 *
 *      http://www.apache.org/licenses/LICENSE-2.0
 *
 *  Unless required by applicable law or agreed to in writing, software
 *  distributed under the License is distributed on an "AS IS" BASIS,
 *  WITHOUT WARRANTIES OR CONDITIONS OF ANY KIND, either express or implied.
 *  See the License for the specific language governing permissions and
 *  limitations under the License.
 *
 *  SPDX-License-Identifier: Apache-2.0
 *
 *  Thin wrapper to start all services.
 */

use futures::StreamExt as _;
use lazy_static::*;
use log::{error, info};
use prometheus::register_int_counter;

lazy_static! {
    static ref HIGH_FIVE_COUNTER: prometheus::IntCounter =
        register_int_counter!("highfives", "Number of high fives received").unwrap();
}

use erbium::*;

enum Error {
    Config(std::path::PathBuf, erbium::config::Error),
    Service(String),
    CommandLine(String),
}

impl std::fmt::Display for Error {
    fn fmt(&self, f: &mut std::fmt::Formatter<'_>) -> std::fmt::Result {
        match self {
            Error::Config(path, e) => write!(
                f,
                "Failed to load config from {}: {}",
                path.to_string_lossy(),
                e
            ),
            Error::Service(msg) => write!(f, "{}", msg),
            Error::CommandLine(msg) => write!(f, "{}", msg),
        }
    }
}

async fn go() -> Result<(), Error> {
    /* Process the command line options.
     * Currently we don't do anything smart with the command line.
     */
    let args: Vec<_> = std::env::args_os().collect();
    if args.len() > 2 || (args.len() == 2 && args[1].to_string_lossy().starts_with('-')) {
        return Err(Error::CommandLine(format!(
            "Usage: {} <configfile>",
            args[0].to_string_lossy()
        )));
    }
    let config_file = if args.len() == 1 {
        std::path::Path::new("erbium.conf")
    } else {
        std::path::Path::new(&args[1])
    };
    let conf = erbium::config::load_config_from_path(config_file)
        .await
        .map_err(|e| Error::Config(config_file.to_path_buf(), e))?;

    /* Build the shared network information database that various systems depend on */
    let netinfo = net::netinfo::SharedNetInfo::new().await;

    /* Initialise each of the services, and record them */
    let mut services = futures::stream::FuturesUnordered::new();
    #[cfg(feature = "dns")]
    {
        let dns = dns::DnsService::new(conf.clone())
            .await
            .map_err(|err| Error::Service(err.to_string()))?;
        services.push(tokio::spawn(async move {
            dns.run().await.map_err(|err| err.to_string())
        }));
    }

    #[cfg(feature = "dhcp")]
<<<<<<< HEAD
    services.push(tokio::spawn(dhcp::run(netinfo, conf)));
    #[cfg(feature = "dns")]
    services.push(tokio::spawn(dns::run()));
=======
    let dhcp;
    #[cfg(feature = "dhcp")]
    {
        dhcp = std::sync::Arc::new(
            dhcp::DhcpService::new(netinfo.clone(), conf.clone())
                .await
                .map_err(Error::Service)?,
        );
        let dhcp_copy = dhcp.clone();
        services.push(tokio::spawn(async move { dhcp_copy.run().await }));
    }
    #[cfg(feature = "radv")]
    {
        let radv = std::sync::Arc::new(
            radv::RaAdvService::new(netinfo.clone(), conf.clone())
                .map_err(|x| Error::Service(x.to_string()))?,
        );

        services.push(tokio::spawn(async move { radv.run().await }));
    }
    #[cfg(feature = "http")]
    http::run(dhcp, conf.clone())
        .await
        .map_err(|x| Error::Service(x.to_string()))?;

    /* TODO: Perhaps drop some of the capabilities we don't need? */
>>>>>>> 20cb2f9b

    /* Now start running them */
    let x = services.next().await.unwrap();
    error!("Service complete: {:?}", x);

    Ok(())
}

#[tokio::main]
async fn main() {
    env_logger::Builder::from_env(env_logger::Env::default().default_filter_or("info")).init();

    info!(
        "erbium {} ({})",
        env!("CARGO_PKG_VERSION"),
        env!("VERGEN_SHA_SHORT")
    );
    match go().await {
        Ok(()) => (),
        Err(x) => {
            error!("Error: {}", x);
            std::process::exit(1);
        }
    }
}<|MERGE_RESOLUTION|>--- conflicted
+++ resolved
@@ -86,11 +86,6 @@
     }
 
     #[cfg(feature = "dhcp")]
-<<<<<<< HEAD
-    services.push(tokio::spawn(dhcp::run(netinfo, conf)));
-    #[cfg(feature = "dns")]
-    services.push(tokio::spawn(dns::run()));
-=======
     let dhcp;
     #[cfg(feature = "dhcp")]
     {
@@ -117,7 +112,6 @@
         .map_err(|x| Error::Service(x.to_string()))?;
 
     /* TODO: Perhaps drop some of the capabilities we don't need? */
->>>>>>> 20cb2f9b
 
     /* Now start running them */
     let x = services.next().await.unwrap();
